import * as request from "request";
import {IKubernetesClientConfig} from "./config";
import {isStatus} from "./types";
import {LabelSelector, labelSelectorToQueryString} from "./label";
<<<<<<< HEAD
import {Deployment} from "./types/deployment";
import {Service} from "./types/service";
import {StatefulSet} from "./types/statefulset";
import {Secret} from "./types/secret";
import {ConfigMap} from "./types/configmap";
import {Ingress} from "./types/ingress";
import {WatchEvent} from "./types/meta";
=======
>>>>>>> 27ac54a0

export type RequestMethod = "GET"|"POST"|"PUT"|"PATCH"|"DELETE";

export interface IKubernetesRESTClientOptions {
    debugFn: (msg: string) => any;
}

const defaultRESTClientOptions: IKubernetesRESTClientOptions = {
    debugFn: () => { return; },
};

export interface IKubernetesRESTClient {
    post<R = any>(url: string, body: any): Promise<R>;
    put<R = any>(url: string, body: any): Promise<R>;
    delete<R = any>(url: string, labelSelector?: LabelSelector, queryParams?: {[k: string]: string}, body?: any): Promise<R>;
    get<R = any>(url: string, labelSelector?: LabelSelector): Promise<R|undefined>;
}

export class KubernetesRESTClient implements IKubernetesRESTClient {

    private opts: IKubernetesRESTClientOptions;

    public constructor(private config: IKubernetesClientConfig, opts: Partial<IKubernetesRESTClientOptions> = {}) {
        this.opts = {...defaultRESTClientOptions, ...opts};
    }

    private request<R = any>(url: string, body?: any, method: RequestMethod = "POST", additionalOptions: request.CoreOptions = {}): Promise<R> {
        url = url.replace(/^\//, "");
        const absoluteURL = this.config.apiServerURL + "/" + url;

        return new Promise((res, rej) => {
            let opts: request.OptionsWithUrl = {
                method,
                url: absoluteURL,
                json: true,
            };

            if (body) {
                opts.json = body;
            }

            opts = this.config.mapRequestOptions(opts);
            opts = {...opts, ...additionalOptions};

            this.opts.debugFn(`executing ${method} request on ${opts.url}`);

            request(opts, (err, response, responseBody) => {
                if (err) {
                    rej(err);
                    return;
                }

                if (isStatus(responseBody) && responseBody.status === "Failure") {
                    rej(new Error(responseBody.message));
                    return;
                }

                this.opts.debugFn(`${method} request on ${opts.url} succeeded with status ${response.statusCode}: ${responseBody}`);
                res(responseBody);
            });
        });
    }

    public post<R = any>(url: string, body: any): Promise<R> {
        return this.request<R>(url, body, "POST");
    }

    public put<R = any>(url: string, body: any): Promise<R> {
        return this.request<R>(url, body, "PUT");
    }

    public delete<R = any>(url: string, labelSelector?: LabelSelector, queryParams: {[k: string]: string} = {}, body?: any): Promise<R> {
        const opts: request.CoreOptions = {};

        if (labelSelector) {
            opts.qs = {...queryParams, labelSelector: labelSelectorToQueryString(labelSelector)};
        }

        return this.request<R>(url, body, "DELETE", opts);
    }

    public watch<R = any>(url: string, onUpdate: (o: WatchEvent<R>) => any, onError: (err: any) => any, labelSelector?: LabelSelector) {
        url = url.replace(/^\//, "");
        const absoluteURL = this.config.apiServerURL + "/" + url;
        let opts: request.Options = {
            url: absoluteURL,
            qs: {watch: "true"},
        };

        if (labelSelector) {
            opts.qs.labelSelector = labelSelectorToQueryString(labelSelector);
        }

        opts = this.config.mapRequestOptions(opts);

        const req = request(opts, (err, response, body) => {
            if (err) {
                onError(err);
                return;
            }

            if (response.statusCode && response.statusCode >= 400) {
                onError(new Error("Unexpected status code: " + response.statusCode));
                return;
            }

            try {
                body = JSON.parse(body);
            } catch (err) {
                onError(err);
                return;
            }

            if (isStatus(body) && body.status === "Failure") {
                onError(body.message);
                return;
            }
        });

        let buffer = "";

        req.on("data", chunk => {
            if (chunk instanceof Buffer) {
                chunk = chunk.toString("utf-8");
            }

            buffer += chunk;

            try {
                const obj: WatchEvent<R> = JSON.parse(buffer);
                buffer = "";
                onUpdate(obj);
            } catch (err) {
                onError(err);
            }
        });
    }

    public get<R = any>(url: string, labelSelector?: LabelSelector): Promise<R|undefined> {
        url = url.replace(/^\//, "");
        const absoluteURL = this.config.apiServerURL + "/" + url;

        return new Promise<R|undefined>((res, rej) => {
            let opts: request.OptionsWithUrl = {
                url: absoluteURL,
                qs: {},
            };

            if (labelSelector) {
                opts.qs.labelSelector = labelSelectorToQueryString(labelSelector);
            }

            opts = this.config.mapRequestOptions(opts);

            this.opts.debugFn(`executing GET request on ${opts.url}`);

            request(opts, (err, response, body) => {
                if (err) {
                    rej(err);
                    return;
                }

                if (response.statusCode === 404) {
                    res(undefined);
                    return;
                }

                try {
                    body = JSON.parse(body);
                } catch (err) {
                    rej(err);
                    return;
                }

                if (isStatus(body) && body.status === "Failure") {
                    rej(new Error(body.message));
                    return;
                }

                this.opts.debugFn(`GET request on ${opts.url} succeeded with status ${response.statusCode}: ${body}`);
                res(body);
            });
        });
    }

}<|MERGE_RESOLUTION|>--- conflicted
+++ resolved
@@ -2,16 +2,7 @@
 import {IKubernetesClientConfig} from "./config";
 import {isStatus} from "./types";
 import {LabelSelector, labelSelectorToQueryString} from "./label";
-<<<<<<< HEAD
-import {Deployment} from "./types/deployment";
-import {Service} from "./types/service";
-import {StatefulSet} from "./types/statefulset";
-import {Secret} from "./types/secret";
-import {ConfigMap} from "./types/configmap";
-import {Ingress} from "./types/ingress";
 import {WatchEvent} from "./types/meta";
-=======
->>>>>>> 27ac54a0
 
 export type RequestMethod = "GET"|"POST"|"PUT"|"PATCH"|"DELETE";
 
@@ -28,6 +19,7 @@
     put<R = any>(url: string, body: any): Promise<R>;
     delete<R = any>(url: string, labelSelector?: LabelSelector, queryParams?: {[k: string]: string}, body?: any): Promise<R>;
     get<R = any>(url: string, labelSelector?: LabelSelector): Promise<R|undefined>;
+    watch<R = any>(url: string, onUpdate: (o: WatchEvent<R>) => any, onError: (err: any) => any, labelSelector?: LabelSelector): void;
 }
 
 export class KubernetesRESTClient implements IKubernetesRESTClient {
