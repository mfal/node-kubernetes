<<<<<<< HEAD
import {KubernetesRESTClient} from "./client";
import {APIObject, MetadataObject, WatchEvent} from "./types/meta";
import {LabelSelector} from "./label";

export interface WatchHandler<O> {
    onAdded?(object: O): any;
    onUpdated?(object: O): any;
    onDeleted?(object: O): any;
    onError?(err: any): any;
}

export class ResourceClient<R extends MetadataObject, K, V> {
=======
import {IKubernetesRESTClient} from "./client";
import {APIObject, DeleteOptions, MetadataObject} from "./types/meta";
import {LabelSelector} from "./label";

export interface IResourceClient<R extends MetadataObject, K, V> {
    list(labelSelector?: LabelSelector): Promise<Array<APIObject<K, V> & R>>;
    get(name: string): Promise<(APIObject<K, V> & R) | undefined>;
    apply(resource: R): Promise<APIObject<K, V> & R>;
    put(resource: R): Promise<APIObject<K, V> & R>;
    post(resource: R): Promise<APIObject<K, V> & R>;
    delete(resourceOrName: R|string, deleteOptions?: DeleteOptions): Promise<void>;
    deleteMany(labelSelector: LabelSelector): Promise<void>;
}

export interface INamespacedResourceClient<R extends MetadataObject, K, V> extends IResourceClient<R, K, V> {
    namespace(ns: string): IResourceClient<R, K, V>;
    allNamespaces(): IResourceClient<R, K, V>;
}

export class ResourceClient<R extends MetadataObject, K, V> implements IResourceClient<R, K, V> {
>>>>>>> 27ac54a0

    protected baseURL: string;
    public supportsCollectionDeletion: boolean = true;

    public constructor(protected client: IKubernetesRESTClient,
                       protected apiBaseURL: string,
                       protected resourceBaseURL: string) {
        apiBaseURL = apiBaseURL.replace(/\/$/, "");
        resourceBaseURL = resourceBaseURL.replace(/^\//, "").replace(/\/$/, "");

        this.baseURL = apiBaseURL + "/" + resourceBaseURL;
    }

    protected urlForResource(r: R): string {
        return this.baseURL + "/" + r.metadata.name;
    }

    public async list(labelSelector?: LabelSelector): Promise<Array<APIObject<K, V> & R>> {
        const list = await this.client.get(this.baseURL, labelSelector);
        return list.items || [];
    }

    public async get(name: string): Promise<(APIObject<K, V> & R) | undefined> {
        return await this.client.get(this.baseURL + "/" + name);
    }

    public watch(labelSelector: LabelSelector, handler: (event: WatchEvent<R>) => any, errorHandler?: (error: any) => any) {
        errorHandler = errorHandler || (() => {});
        this.client.watch(this.baseURL, handler, errorHandler, labelSelector);
    }

    public async apply(resource: R): Promise<APIObject<K, V> & R> {
        const existing = await this.client.get(this.urlForResource(resource));

        if (existing) {
            return await this.put(resource);
        } else {
            return await this.post(resource);
        }
    }

    public async put(resource: R): Promise<APIObject<K, V> & R> {
        return await this.client.put(this.urlForResource(resource), resource);
    }

    public async post(resource: R): Promise<APIObject<K, V> & R> {
        return await this.client.post(this.baseURL, resource);
    }

    public async delete(resourceOrName: R|string, deleteOptions?: DeleteOptions): Promise<void> {
        let url;
        if (typeof resourceOrName === "string") {
            url = this.baseURL + "/" + resourceOrName;
        } else {
            url = this.urlForResource(resourceOrName);
        }

        return await this.client.delete(url, undefined, undefined, deleteOptions);
    }

    public async deleteMany(labelSelector: LabelSelector) {
        if (this.supportsCollectionDeletion) {
            return await this.client.delete(this.baseURL, labelSelector);
        }

        const resources = await this.list(labelSelector);
        await Promise.all(resources.map(r => this.delete(r)));
    }

}

export class NamespacedResourceClient<R extends MetadataObject, K, V> extends ResourceClient<R, K, V> implements INamespacedResourceClient<R, K, V> {
    private ns?: string;

    public constructor(client: IKubernetesRESTClient,
                       apiBaseURL: string,
                       resourceBaseURL: string,
                       ns?: string) {
        apiBaseURL = apiBaseURL.replace(/\/$/, "");
        resourceBaseURL = resourceBaseURL.replace(/^\//, "").replace(/\/$/, "");

        super(client, apiBaseURL, resourceBaseURL);

        this.ns = ns;

        if (ns) {
            this.baseURL = apiBaseURL + "/namespaces/" + ns + "/" + resourceBaseURL;
        } else {
            this.baseURL = apiBaseURL + "/" + resourceBaseURL;
        }
    }

    protected urlForResource(r: R): string {
        const namespace = r.metadata.namespace || this.ns;
        if (namespace) {
            return this.apiBaseURL + "/namespaces/" + namespace + "/" + this.resourceBaseURL + "/" + r.metadata.name;
        }

        return this.apiBaseURL + "/" + this.resourceBaseURL + "/" + r.metadata.name;
    }

    public namespace(ns: string): IResourceClient<R, K, V> {
        const n = new NamespacedResourceClient<R, K, V>(this.client, this.apiBaseURL, this.resourceBaseURL, ns);
        n.supportsCollectionDeletion = this.supportsCollectionDeletion;
        return n;
    }

    public allNamespaces(): IResourceClient<R, K, V> {
        const n = new NamespacedResourceClient<R, K, V>(this.client, this.apiBaseURL, this.resourceBaseURL);
        n.supportsCollectionDeletion = this.supportsCollectionDeletion;
        return n;
    }

    public async post(resource: R) {
        let url = this.baseURL;
        if (resource.metadata.namespace) {
            url = this.apiBaseURL + "/namespaces/" + resource.metadata.namespace + "/" + this.resourceBaseURL;
        }

        const response = await this.client.post(url, resource);
        return response;
    }

}<|MERGE_RESOLUTION|>--- conflicted
+++ resolved
@@ -1,6 +1,5 @@
-<<<<<<< HEAD
-import {KubernetesRESTClient} from "./client";
-import {APIObject, MetadataObject, WatchEvent} from "./types/meta";
+import {IKubernetesRESTClient} from "./client";
+import {APIObject, DeleteOptions, MetadataObject, WatchEvent} from "./types/meta";
 import {LabelSelector} from "./label";
 
 export interface WatchHandler<O> {
@@ -9,12 +8,6 @@
     onDeleted?(object: O): any;
     onError?(err: any): any;
 }
-
-export class ResourceClient<R extends MetadataObject, K, V> {
-=======
-import {IKubernetesRESTClient} from "./client";
-import {APIObject, DeleteOptions, MetadataObject} from "./types/meta";
-import {LabelSelector} from "./label";
 
 export interface IResourceClient<R extends MetadataObject, K, V> {
     list(labelSelector?: LabelSelector): Promise<Array<APIObject<K, V> & R>>;
@@ -32,7 +25,6 @@
 }
 
 export class ResourceClient<R extends MetadataObject, K, V> implements IResourceClient<R, K, V> {
->>>>>>> 27ac54a0
 
     protected baseURL: string;
     public supportsCollectionDeletion: boolean = true;
