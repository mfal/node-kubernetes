export interface ObjectMeta {
    name: string;
    namespace?: string;
    labels?: { [key: string]: string };
    annotations?: { [key: string]: string };
}

export interface Resource<K = string, V = "v1"> {
    kind: K;
    apiVersion: V;
}

export type ResourceList<R, K = string, V = "v1"> = Resource<K, V> & { items: null | R[] };

export interface MetadataObject { metadata: ObjectMeta; }
export type APIObject<K = string, V = "v1"> = Resource<K, V> & MetadataObject;
export type InputAPIObject<K = string, V = "v1"> = Partial<Resource<K, V>> & MetadataObject;

export type Status = Resource<"Status", "v1"> & {
    status: "Failure" | "Success";
    message: string;
    reason: "BadRequest" |
        "NotFound" |
        "Unauthorized" |
        "Forbidden" |
        "AlreadyExists" |
        "Conflict" |
        "Invalid" |
        "Timeout" |
        "ServerTimeout" |
        "MethodNotAllowed" |
        "InternalError";
    details: any;
    code: number;
};

export function isStatus(s: { kind: string }|undefined): s is Status {
    return s !== undefined && "kind" in s && s.kind === "Status";
}

export interface APIResourceList {
    kind: "APIResourceList";
    groupVersion: string;
    resources: Array<{
        name: string;
        namespaced: boolean;
        kind: string;
        verbs: string[];
        shortNames?: string[];
    }>;
}

export interface LabelSelector {
    matchLabels?: {[l: string]: string};
}

export interface LocalObjectReference {
    name: string;
}

<<<<<<< HEAD
export interface WatchEvent<O> {
    type: "ADDED"|"MODIFIED"|"DELETED"|"ERROR";
    object: O;
=======
export interface ObjectReference {
    fieldPath?: string;
    kind: string;
    name: string;
    namespace: string;
    resourceVersion: string;
    uid: string;
}

export interface DeleteOptions {
    gracePeriodSeconds?: number;
    orphanDependents?: boolean;
>>>>>>> 27ac54a0
}<|MERGE_RESOLUTION|>--- conflicted
+++ resolved
@@ -58,11 +58,11 @@
     name: string;
 }
 
-<<<<<<< HEAD
 export interface WatchEvent<O> {
     type: "ADDED"|"MODIFIED"|"DELETED"|"ERROR";
     object: O;
-=======
+}
+
 export interface ObjectReference {
     fieldPath?: string;
     kind: string;
@@ -75,5 +75,4 @@
 export interface DeleteOptions {
     gracePeriodSeconds?: number;
     orphanDependents?: boolean;
->>>>>>> 27ac54a0
 }